--- conflicted
+++ resolved
@@ -9,11 +9,7 @@
 If trained on a meaniningful prior perturbation space, IMPA learns to map unseen drugs in proximity of drugs used for training. When proximity also involves functional similarity, IMPA is able to predict the effect of unseen drugs on control cells. Moreover, distances between the style encodings of different perturbations are correlated with distances in the phenotypic space. As a result, IMPA can be used to fastly inspect active compounds based on the comparison of the style vectors learned for different perturbations. 
 
 <p align="center">
-<<<<<<< HEAD
-  <img src="https://github.com/theislab/imCPA/blob/add_readme_and_package/docs/IMPA.png" width="700" height="400">
-=======
   <img src="https://github.com/theislab/imCPA/blob/add_readme_and_package/docs/IMPA.png" width="500" height="300">
->>>>>>> 7bc17aa4
 </p>
 
 ## Install repository 
@@ -29,8 +25,6 @@
 pip install -e .
 ```
 
-<<<<<<< HEAD
-=======
 ## Create a project folder
 The data and the experiment files should be contained in a `project_folder` located somewhere with enough storage. The project folder should be connected to the IMPA repository via a symlink through the following command. 
 
@@ -46,17 +40,8 @@
 mkdir results
 ```
 
-In these subfolders, the data and the model checkpoints will be dumped.  
+In these subfolders, the data and the model checkpoints will be dumped.
 
-## The datasets  
-Download the datasets at [link](https://onedrive.live.com/?authkey=%21AArCbSSMu1cBaLg&id=B411CCDB33FAC5A2%216256&cid=B411CCDB33FAC5A2), untar them and place them into `project_folder/datasets`. The datasets are organized into nested subfolders representing the batch, plate and well organization. Each dataset also contains a metadata folder with a `metadata` csv file used to train the model.  
-
-Public datasets are available here:
-* BBBC021 https://bbbc.broadinstitute.org/BBBC021
-* BBBC025 https://bbbc.broadinstitute.org/BBBC025
-* RxRx1 https://www.kaggle.com/c/recursion-cellular-image-classification/overview/resources  
-
->>>>>>> 7bc17aa4
 ## Codebase description 
 All files related to the model are stored in the  `IMPA` folder. 
 
@@ -70,25 +55,7 @@
 
 ## Train the models
 
-<<<<<<< HEAD
-We trained the models using the [seml](https://github.com/TUM-DAML/seml) framework. Configurations can be found in the `training_config` folder. IMPA can be trained both with and without the support of `seml`. This is possible via two independent main files:  
-* `main.py`: train with `seml` on the `slurm` scheduling system 
-* `main_not_seml.py`: train without `seml` on the `slurm` scheduling system via sbatch files
-
-Scripts to run the code without `seml` can be found in the `scripts` folder. In a terminal, enter:
-```
-sbatch training_config.yaml 
-```
-And the script will be submitted automatically. The logs of the run will be saved in the `training_config/logs` folder. 
-
-For other scheduling systems the user may be required to apply minor modifications to the `main.py` file to accept custom configuration files. For training with `seml` we redirect the user to the [official page](https://github.com/TUM-DAML/seml) of the package.
-
-
-
-To train the model with the provided yaml files, adapt the `.yaml` files to the experimental setup (*i.e.* add  path strings referencing the used directories).
-=======
-We trained the models using the [seml](https://github.com/TUM-DAML/seml) framework. Configurations can be found in the `training_config` folder. For each experiment, one can train the model either with `seml` or without. For both cases, one training script and one configuration are provided in the `scripts` and `training_configs` folders.   
->>>>>>> 7bc17aa4
+We trained the models using the [seml](https://github.com/TUM-DAML/seml) framework. Configurations can be found in the `training_config` folder. If the `Slurm` scheduler is not implemented on the server, the `main.py` script can be re-written to run independently. To train the model with the provided yaml files, adapt the `.yaml` files to the experimental setup (*i.e.* add  path strings referencing the used directories).
 
 If the `Slurm` scheduler is not implemented on the server, the `main.py` script can be re-written to run independently. To train the model with the provided yaml files, adapt the `.yaml` files to the experimental setup (*i.e.* add  path strings referencing the used directories).
 
